<<<<<<< HEAD
"""Voice-command listener that now routes transcripts via llm_router."""
from __future__ import annotations

import threading
=======
# voice.py

"""Voice‑command utilities (speech_recognition wrapper)."""
from __future__ import annotations

import threading
from typing import Callable
import tkinter as tk
import difflib

>>>>>>> ee502262
import speech_recognition as sr
from typing import Callable, Optional

# your new router:
from .llm_router import normalise  

CommandCallback = Callable[[str], None]
<<<<<<< HEAD
=======
_SUPPORTED_PREFIXES = (
    "START",
    "STOP",
    "SQUARE",
    "CIRCLE",
    "BRUSH",
    "ERASER",
    "CHANGE COLOR TO ",
    "CHANGE BRUSH TO ",
    "MY GUESS IS ",
)
>>>>>>> ee502262

def listen_for_commands(callback: CommandCallback) -> None:
    """Continuously listen, normalise via local model, then dispatch."""
    def _listener() -> None:
        recog = sr.Recognizer()
        with sr.Microphone() as src:
            recog.adjust_for_ambient_noise(src, duration=1)
            print("Listening for commands…")
            while True:
                try:
                    audio = recog.listen(src)
                    transcript = recog.recognize_google(audio).strip()
                    print(f"Heard: {transcript!r}")
                    cmd = normalise(transcript)
                    if cmd:
                        print(f"→ Normalised to: {cmd}")
                        callback(cmd)
                except sr.UnknownValueError:
<<<<<<< HEAD
                    continue
                except sr.RequestError as e:
                    print(f"Speech API error: {e}")
    threading.Thread(target=_listener, daemon=True).start()
=======
                    print("Could not understand the audio – ignored.")
                except sr.RequestError as exc:
                    print(f"Speech‑API request error: {exc}")

    threading.Thread(target=_listener, daemon=True).start()

class BrushSelectionPopup:
    """Popup that listens for a brush name and returns the closest match."""
    def __init__(self, parent: tk.Tk | tk.Toplevel, on_select: Callable[[str], None]):
        self.top = tk.Toplevel(parent)
        self.top.title("Select Brush")
        self.top.geometry("300x250")

        self.label = tk.Label(
            self.top,
            text="Say the brush name:\nSolid, Air, Texture,\nCalligraphy, Blending, Shining",
            font=("Arial", 12), wraplength=280, justify="center"
        )
        self.label.pack(pady=20)

        self.on_select = on_select
        self.valid = ["solid", "air", "texture", "calligraphy", "blending", "shining"]

        # Kick off the worker thread
        self._listen_for_choice()

    def _listen_for_choice(self):
        recog = sr.Recognizer()
        mic   = sr.Microphone()

        def _worker():
            cmd = ""
            with mic as src:
                recog.adjust_for_ambient_noise(src, duration=0.5)
                try:
                    audio = recog.listen(src, timeout=5)
                    cmd = recog.recognize_google(audio).strip().lower()
                    match = difflib.get_close_matches(cmd, self.valid, n=1, cutoff=0.6)
                    if match:
                        # valid brush name picked
                        self.on_select(match[0])
                        self.top.destroy()
                        return
                    # unrecognized word
                    self.label.config(text=f"'{cmd}' not recognized.\nClosing…")
                except sr.UnknownValueError:
                    self.label.config(text="Could not understand.\nClosing…")
                except Exception as e:
                    self.label.config(text=f"Error: {e}\nClosing…")
                finally:
                    # always close after 2 s
                    self.top.after(2000, self.top.destroy)

        threading.Thread(target=_worker, daemon=True).start()
>>>>>>> ee502262
<|MERGE_RESOLUTION|>--- conflicted
+++ resolved
@@ -1,9 +1,3 @@
-<<<<<<< HEAD
-"""Voice-command listener that now routes transcripts via llm_router."""
-from __future__ import annotations
-
-import threading
-=======
 # voice.py
 
 """Voice‑command utilities (speech_recognition wrapper)."""
@@ -14,7 +8,6 @@
 import tkinter as tk
 import difflib
 
->>>>>>> ee502262
 import speech_recognition as sr
 from typing import Callable, Optional
 
@@ -22,8 +15,6 @@
 from .llm_router import normalise  
 
 CommandCallback = Callable[[str], None]
-<<<<<<< HEAD
-=======
 _SUPPORTED_PREFIXES = (
     "START",
     "STOP",
@@ -35,7 +26,6 @@
     "CHANGE BRUSH TO ",
     "MY GUESS IS ",
 )
->>>>>>> ee502262
 
 def listen_for_commands(callback: CommandCallback) -> None:
     """Continuously listen, normalise via local model, then dispatch."""
@@ -54,12 +44,6 @@
                         print(f"→ Normalised to: {cmd}")
                         callback(cmd)
                 except sr.UnknownValueError:
-<<<<<<< HEAD
-                    continue
-                except sr.RequestError as e:
-                    print(f"Speech API error: {e}")
-    threading.Thread(target=_listener, daemon=True).start()
-=======
                     print("Could not understand the audio – ignored.")
                 except sr.RequestError as exc:
                     print(f"Speech‑API request error: {exc}")
@@ -113,5 +97,4 @@
                     # always close after 2 s
                     self.top.after(2000, self.top.destroy)
 
-        threading.Thread(target=_worker, daemon=True).start()
->>>>>>> ee502262
+        threading.Thread(target=_worker, daemon=True).start()